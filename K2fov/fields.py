--- conflicted
+++ resolved
@@ -86,15 +86,6 @@
     # KeplerFov takes a listen of broken CCD channels as optional argument;
     # these channels will be ignored during plotting and on-silicon determination.
     # Modules 3 and 7 broke prior to the start of K2:
-<<<<<<< HEAD
-    if broken:
-        brokenChannels = [5, 6, 7, 8, 17, 18, 19, 20]
-        # Module 4 failed during Campaign 10
-        if fieldnum > 10:
-            brokenChannels.extend([9, 10, 11, 12])
-    else:
-        brokenChannels = []
-=======
     brokenChannels = [5, 6, 7, 8,  17, 18, 19, 20]
     # Module 4 failed during Campaign 10
     if fieldnum > 10:
@@ -104,5 +95,4 @@
     if fieldnum == 1000:
         brokenChannels = []
 
->>>>>>> 5b0a0e77
     return fov.KeplerFov(ra, dec, fovRoll, brokenChannels=brokenChannels)